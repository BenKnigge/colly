--- conflicted
+++ resolved
@@ -284,18 +284,18 @@
 	c.lock.Unlock()
 }
 
-<<<<<<< HEAD
 // OnHTMLDetach deregister a function. Function will not be execute after detached
 func (c *Collector) OnHTMLDetach(goquerySelector string) {
 	c.lock.Lock()
 	delete(c.htmlCallbacks, goquerySelector)
-=======
+	c.lock.Unlock()
+}
+
 // OnError registers a function. Function will be executed if an error
 // occurs during the HTTP request.
 func (c *Collector) OnError(f ErrorCallback) {
 	c.lock.Lock()
 	c.errorCallbacks = append(c.errorCallbacks, f)
->>>>>>> 277aae88
 	c.lock.Unlock()
 }
 
