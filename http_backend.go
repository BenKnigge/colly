--- conflicted
+++ resolved
@@ -109,19 +109,15 @@
 	}
 
 	res, err := h.Client.Do(request)
-<<<<<<< HEAD
 	if err != nil {
 		return nil, err
 	}
 
-	body, err := ioutil.ReadAll(res.Body)
-=======
 	var bodyReader io.Reader = res.Body
 	if bodySize > 0 {
 		bodyReader = io.LimitReader(bodyReader, int64(bodySize))
 	}
 	body, err := ioutil.ReadAll(bodyReader)
->>>>>>> ee7148e7
 	if err != nil {
 		return nil, err
 	}
